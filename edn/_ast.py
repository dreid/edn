"""Abstract syntax for edn.

Roughly speaking, every edn element gets its own terml symbol.  Thus, an edn
stream consisting of a vector of two strings, e.g.::

  ["foo" "bar"]

Will be mapped to::

  Vector((String(u'foo'), String(u'bar')))

Beyond that::

  #foo 42 <=> TaggedValue(Symbol('foo'), 42)
  :my/keyword <=> Keyword(Symbol('keyword', 'my'))
  my/symbol <=> Symbol('symbol', 'my')
"""

from functools import partial
import os

from parsley import makeGrammar
from terml.nodes import coerceToTerm, termMaker as t

from ._parsley import iterGrammar, parseGrammar


Character = t.Character
ExactFloat = t.ExactFloat
Keyword = t.Keyword
List = t.List
Map = t.Map
Nil = t.Nil()
Set = t.Set
String = t.String
Symbol = t.Symbol
TaggedValue = t.TaggedValue
Vector = t.Vector


def Float(value, exact):
    if exact:
        return ExactFloat(value)
    return float(value)


_edn_grammar_file = os.path.join(os.path.dirname(__file__), 'edn.parsley')
_edn_grammar_definition = open(_edn_grammar_file).read()

<<<<<<< HEAD
_edn_bindings = {
    'Character': Character,
    'String': String,
    'Symbol': Symbol,
    'Keyword': Keyword,
    'Vector': Vector,
    'TaggedValue': TaggedValue,
    'Map': Map,
    'Nil': Nil,
    'Set': Set,
    'List': List,
}

_parsed_edn = parseGrammar(_edn_grammar_definition, 'edn')
edn = makeGrammar(_edn_grammar_definition, _edn_bindings, name='edn')
=======
edn = makeGrammar(
    _edn_grammar_definition,
    {
        'Character': Character,
        'Float': Float,
        'String': String,
        'Symbol': Symbol,
        'Keyword': Keyword,
        'Vector': Vector,
        'TaggedValue': TaggedValue,
        'Map': Map,
        'Nil': Nil,
        'Set': Set,
        'List': List,
    },
    name='edn')
>>>>>>> dc27764b


def parse(string):
    """Parse a single edn element.

    Returns an abstract representation of a single edn element.
    """
    return edn(string).edn()


def parse_stream(stream):
    return iterGrammar(_parsed_edn, _edn_bindings, 'edn', stream)


def _wrap(start, end, *middle):
    return ''.join([start] + list(middle) + [end])


class _Builder(object):

    PRIMITIVES = (
        ((int, float), str),
        (long, lambda x: str(x) + 'N'),
        (unicode, unicode),
        (str, str),
    )

    def _dump_true(self):
        return 'true'

    def _dump_false(self):
        return 'false'

    def _dump_Nil(self):
        return 'nil'

    def _dump_Character(self, obj):
        return '\\' + obj

    def _dump_ExactFloat(self, obj):
        return '%sM' % (obj,)

    def _dump_Keyword(self, obj):
        return ':' + obj

    def _dump_Symbol(self, name, prefix=None):
        if prefix:
            return '%s/%s' % (prefix, name)
        else:
            return name

    def _dump_TaggedValue(self, tag, value):
        return '#%s %s' % (tag, value)

    def _dump_String(self, obj):
        quote = '"'
        escape = {
            '"': r'\"',
            '\\': r'\\',
            '\n': r'\n',
            '\r': r'\r',
            '\t': r'\t',
            '\b': r'\b',
            '\f': r'\f',
        }
        output = [quote]
        encoded = obj.encode('utf8')
        for byte in encoded:
            escaped = escape.get(byte, byte)
            output.append(escaped)
        output.append(quote)
        return ''.join(output)

    _dump_List = partial(_wrap, '(', ')')
    _dump_Vector = partial(_wrap, '[', ']')
    _dump_Set = partial(_wrap, '#{', '}')
    _dump_Map = partial(_wrap, '{', '}')

    def _merge_elements(self, *elements):
        return ' '.join(elements)

    def leafTag(self, tag, span):
        if tag.name == '.tuple.':
            return self._merge_elements
        return getattr(self, '_dump_%s' % (tag.name,))

    def leafData(self, data, span=None):
        for base_type, dump_rule in self.PRIMITIVES:
            if isinstance(data, base_type):
                return lambda *args: dump_rule(data)
        raise ValueError("Cannot encode %r" % (data,))

    def term(self, f, built_terms):
        return f(*built_terms)


def unparse(obj):
    """Turn an abstract edn element into a string.

    Returns a valid edn string representing 'obj'.
    """
    builder = _Builder()
    return coerceToTerm(obj).build(builder)


def unparse_stream(input_elements, output_stream):
    """Write abstract edn elements out as edn to a file-like object.

    Elements will be separated by UNIX newlines.  This may change in future
    versions.
    """
    separator = u'\n'.encode('utf8')
    builder = _Builder()
    for element in input_elements:
        output_stream.write(coerceToTerm(element).build(builder))
        output_stream.write(separator)<|MERGE_RESOLUTION|>--- conflicted
+++ resolved
@@ -47,9 +47,9 @@
 _edn_grammar_file = os.path.join(os.path.dirname(__file__), 'edn.parsley')
 _edn_grammar_definition = open(_edn_grammar_file).read()
 
-<<<<<<< HEAD
 _edn_bindings = {
     'Character': Character,
+    'Float': Float,
     'String': String,
     'Symbol': Symbol,
     'Keyword': Keyword,
@@ -63,24 +63,6 @@
 
 _parsed_edn = parseGrammar(_edn_grammar_definition, 'edn')
 edn = makeGrammar(_edn_grammar_definition, _edn_bindings, name='edn')
-=======
-edn = makeGrammar(
-    _edn_grammar_definition,
-    {
-        'Character': Character,
-        'Float': Float,
-        'String': String,
-        'Symbol': Symbol,
-        'Keyword': Keyword,
-        'Vector': Vector,
-        'TaggedValue': TaggedValue,
-        'Map': Map,
-        'Nil': Nil,
-        'Set': Set,
-        'List': List,
-    },
-    name='edn')
->>>>>>> dc27764b
 
 
 def parse(string):
