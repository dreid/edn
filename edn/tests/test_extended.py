from collections import namedtuple
import datetime
import unittest
import uuid

import iso8601
from perfidy import frozendict

from edn import (
    dumps,
    loads,
    Keyword,
    Symbol,
)
from .._ast import (
    Character,
    List,
    Map,
    Nil,
    Set,
    String,
    TaggedValue,
    Vector,
)
from .._extended import (
    from_terms,
    to_terms,
    INST,
    UUID,
)


class DecoderTests(unittest.TestCase):

    def test_bool(self):
        self.assertEqual(True, from_terms(True))
        self.assertEqual(False, from_terms(False))

<<<<<<< HEAD
    def test_numbers(self):
        self.assertEqual(42, decode(42))
        self.assertEqual(42.3, decode(42.3))
        self.assertEqual(-42.3, decode(-42.3))
        self.assertEqual(-42.3e3, decode(-42.3e3))
=======
    def test_int(self):
        self.assertEqual(42, from_terms(42))
>>>>>>> 39895762

    def test_string(self):
        self.assertEqual("foo", from_terms(String("foo")))

    def test_character(self):
        self.assertEqual('f', from_terms(Character('f')))

    def test_none(self):
        self.assertEqual(None, from_terms(Nil))

    def test_vector(self):
        self.assertEqual((1, 2, 3), from_terms(Vector((1, 2, 3))))

    def test_list(self):
        self.assertEqual((1, 2, 3), from_terms(List((1, 2, 3))))

    def test_set(self):
        self.assertEqual(frozenset((1, 2, 3)), from_terms(Set((1, 2, 3))))

    def test_map(self):
        self.assertEqual(
            frozendict({1: 2, 3: 4}), from_terms(Map(((1, 2), (3, 4)))))

    def test_symbol(self):
        self.assertEqual(Symbol('foo'), from_terms(Symbol('foo')))

    def test_keyword(self):
        self.assertEqual(
            Keyword(Symbol('foo')), from_terms(Keyword(Symbol('foo'))))

    def test_tagged_value(self):
        self.assertEqual(
            TaggedValue(Symbol('foo'), 'bar'),
            from_terms(TaggedValue(Symbol('foo'), String('bar'))))

    def test_readers(self):
        ast = TaggedValue(Symbol('foo'), String('bar'))
        result = from_terms(
            ast, frozendict({Symbol('foo'): lambda x: list(reversed(x))}))
        self.assertEqual([u'r', u'a', u'b'], result)

    def test_default_tagged_value(self):
        handler = lambda s, v: ('default', s, v)
        result = from_terms(
            TaggedValue(Symbol('foo'), String('bar')), default=handler)
        self.assertEqual(('default', Symbol('foo'), u'bar'), result)

    def test_inst(self):
        inst = TaggedValue(INST, String("1985-04-12T23:20:50.52Z"))
        result = from_terms(inst)
        self.assertEqual(
            datetime.datetime(
                1985, 4, 12, 23, 20, 50, 520000, tzinfo=iso8601.iso8601.UTC),
            result)

    def test_inst_with_tz(self):
        inst = TaggedValue(INST, String("1985-04-12T23:20:50.52-05:30"))
        result = from_terms(inst)
        expected_tz = iso8601.iso8601.FixedOffset(-5, -30, '-05:30')
        self.assertEqual(
            datetime.datetime(1985, 4, 12, 23, 20, 50, 520000,
                              tzinfo=expected_tz),
            result)

    def test_inst_without_fractional(self):
        inst = TaggedValue(INST, String("1985-04-12T23:20:50Z"))
        result = from_terms(inst)
        self.assertEqual(
            datetime.datetime(1985, 4, 12, 23, 20, 50, tzinfo=iso8601.iso8601.UTC),
            result)

    def test_uuid(self):
        uid = "f81d4fae-7dec-11d0-a765-00a0c91e6bf6"
        ast = TaggedValue(UUID, String(uid))
        self.assertEqual(uuid.UUID(uid), from_terms(ast))


class LoadsTestCase(unittest.TestCase):

    def test_structure(self):
        self.assertEqual(set([1,2,3]), loads('#{1 2 3}'))
        self.assertEqual(frozendict({1: 2, 3: 4}), loads('{1 2, 3 4}'))

    def test_custom_tag(self):
        text = '#foo [1 2]'
        parsed = loads(text, {Symbol('foo'): lambda x: list(reversed(x))})
        self.assertEqual([2, 1], parsed)

    def test_custom_default(self):
        text = '#foo [1 2]'
        parsed = loads(text, default=lambda a, b: b)
        self.assertEqual((1, 2), parsed)

    def test_custom_tag_doesnt_mutate(self):
        foo = Symbol('foo')
        text = '#foo [1 2]'
        loads(text, {foo: lambda x: list(reversed(x))})
        parsed = loads(text)
        self.assertEqual(TaggedValue(foo, (1, 2)), parsed)

    def test_numbers(self):
        self.assertEqual(4.2, loads('4.2'))
        self.assertEqual((Symbol('amount'), -11.4), loads('[amount -11.4]'))


class Custom(object):
    """Used in tests as an unrecognized object."""
    def __init__(self, x):
        self.x = x
    def __repr__(self):
        return '<Custom(%s)>' % (self.x,)


class EncoderTests(unittest.TestCase):

    def test_bool(self):
        self.assertEqual(True, to_terms(True))
        self.assertEqual(False, to_terms(False))

    def test_float(self):
        self.assertEqual(4.2, to_terms(4.2))

    def test_none(self):
        self.assertEqual(Nil, to_terms(None))
        self.assertEqual(List((String('b'), Nil)), to_terms(('b', None)))

    def test_string(self):
        self.assertEqual(String(u"foo"), to_terms(u"foo"))
        self.assertEqual(String("foo"), to_terms("foo"))

    def test_symbol(self):
        self.assertEqual(Symbol("foo"), to_terms(Symbol("foo")))

    def test_keyword(self):
        self.assertEqual(
            Keyword(Symbol("foo")), to_terms(Keyword(Symbol("foo"))))

    def test_map(self):
        self.assertEqual(Map(((1, 2), (3, 4))), to_terms({1: 2, 3: 4}))
        self.assertEqual(
            Map(((1, 2), (3, 4))), to_terms(frozendict({1: 2, 3: 4})))

    def test_set(self):
        self.assertEqual(Set((1, 2, 3)), to_terms(frozenset([1, 2, 3])))
        self.assertEqual(Set((1, 2, 3)), to_terms(set([1, 2, 3])))

    def test_tuple(self):
        self.assertEqual(List((1, 2, 3)), to_terms((1, 2, 3)))
        self.assertEqual(Vector((1, 2, 3)), to_terms([1, 2, 3]))

    def test_datetime(self):
        self.assertEqual(
            TaggedValue(INST, String("2013-12-25T19:32:55+00:00")),
            to_terms(datetime.datetime(2013, 12, 25, 19, 32, 55,
                                       tzinfo=iso8601.iso8601.UTC)))

    def test_uuid(self):
        uid = uuid.uuid4()
        self.assertEqual(TaggedValue(UUID, String(str(uid))), to_terms(uid))

    def test_nested_map(self):
        data = {'foo': 'bar'}
        encoded = to_terms(data)
        self.assertEqual(Map(((String('foo'), String('bar')),)), encoded)

    def test_nested_set(self):
        data = set([(1,), (2,)])
        encoded = to_terms(data)
        self.assertIn(
            encoded, (Set((List([1]), List([2]))),
                      Set((List([2]), List([1])))))

    def test_nested_vector(self):
        data = [[1], [2]]
        encoded = to_terms(data)
        self.assertEqual(encoded, Vector((Vector([1]), Vector([2]))))

    def test_nested_list(self):
        data = ("foo", "bar")
        encoded = to_terms(data)
        self.assertEqual(List((String('foo'), String('bar'))), encoded)

    def test_custom_writer(self):
        point = namedtuple('point', 'x y')
        writer = lambda p: (p.x, p.y)
        encoded = to_terms(point(2, 3), [(point, Symbol('point'), writer)])
        self.assertEqual(TaggedValue(Symbol('point'), List((2, 3))), encoded)

    def test_nested_custom_writer(self):
        point = namedtuple('point', 'x y')
        writer = lambda p: (p.x, p.y)
        encoded = to_terms({1: point(2, 3)}, [(point, Symbol('point'), writer)])
        self.assertEqual(
            Map(((1, TaggedValue(Symbol('point'), List((2, 3)))),)), encoded)

    def test_unknown_type(self):
        self.assertRaises(ValueError, to_terms, Custom(42))

    def test_unknown_type_handler(self):
        result = to_terms(Custom(42), default=repr)
        self.assertEqual(String("<Custom(42)>"), result)

    def test_nested_unknown_type_handler(self):
        result = to_terms([Custom(42)], default=repr)
        self.assertEqual(Vector([String("<Custom(42)>")]), result)


class DumpsTestCase(unittest.TestCase):

    def test_datetime(self):
        sometime = datetime.datetime(
            2012, 5, 12, 14, 30, 0, tzinfo=iso8601.iso8601.UTC)
        self.assertEqual('#inst "2012-05-12T14:30:00+00:00"', dumps(sometime))

    def test_datetime_with_tz(self):
        tz = iso8601.iso8601.FixedOffset(1, 0, '+01:00')
        sometime = datetime.datetime(2012, 5, 12, 14, 30, 0, tzinfo=tz)
        self.assertEqual('#inst "2012-05-12T14:30:00+01:00"', dumps(sometime))

    def test_uuid(self):
        uid = uuid.UUID("f81d4fae-7dec-11d0-a765-00a0c91e6bf6")
        text = '#uuid "%s"' % (uid,)
        self.assertEqual(text, dumps(uid))

    def test_arbitrary_namedtuple(self):
        # Documenting a potentially unexpected behaviour.  Because dumps
        # figures out how to write something based on type, namedtuples will
        # be dumped as lists.  Since they are very often used for specific types,
        # that might be surprising.
        foo = namedtuple('foo', 'x y')
        a = foo(1, 2)
        self.assertEqual('(1 2)', dumps(a))

    def test_escaped_string(self):
        self.assertEqual('"foo\\nbar"', dumps('foo\nbar'))

    def test_custom_writer(self):
        point = namedtuple('point', 'x y')
        writer = lambda p: (p.x, p.y)
        output = dumps(point(2, 3), [(point, Symbol('point'), writer)])
        self.assertEqual('#point (2 3)', output)

    def test_unknown_handler(self):
        output = dumps(Custom(42), default=repr)
        self.assertEqual('"<Custom(42)>"', output)

    def test_null(self):
        self.assertEqual('nil', dumps(None))
        self.assertEqual('("b" nil)', dumps(('b', None)))

    def test_complex(self):
        writers = (
            (datetime.date, Symbol('day'), lambda x: x.strftime('%Y-%m-%d')),
        )
        uid = uuid.uuid4()
        data = [
            ('username', "joe.random"),
            ('time_finished', datetime.date(2013, 9, 21)),
            ('specified_end_date', None),
            ('time_started', datetime.date(2013, 9, 21)),
            ('end_date', datetime.date(2013, 9, 21)),
            ('data_file', "/tmp/path/output/%s" % (str(uid,))),
            ("specified_start_date", None),
            ("start_date", datetime.date(2013, 9, 1)),
            ("id", str(uid)),
            ("foo", "bar"),
        ]
        expected = (
            '[("username" "joe.random") ("time_finished" #day "2013-09-21") '
            '("specified_end_date" nil) ("time_started" #day "2013-09-21") '
            '("end_date" #day "2013-09-21") '
            '("data_file" "/tmp/path/output/%s") '
            '("specified_start_date" nil) ("start_date" #day "2013-09-01") '
            '("id" "%s") ("foo" "bar")]'
        ) % (str(uid), str(uid))
        self.assertEqual(expected, dumps(data, writers))<|MERGE_RESOLUTION|>--- conflicted
+++ resolved
@@ -36,16 +36,11 @@
         self.assertEqual(True, from_terms(True))
         self.assertEqual(False, from_terms(False))
 
-<<<<<<< HEAD
     def test_numbers(self):
-        self.assertEqual(42, decode(42))
-        self.assertEqual(42.3, decode(42.3))
-        self.assertEqual(-42.3, decode(-42.3))
-        self.assertEqual(-42.3e3, decode(-42.3e3))
-=======
-    def test_int(self):
         self.assertEqual(42, from_terms(42))
->>>>>>> 39895762
+        self.assertEqual(42.3, from_terms(42.3))
+        self.assertEqual(-42.3, from_terms(-42.3))
+        self.assertEqual(-42.3e3, from_terms(-42.3e3))
 
     def test_string(self):
         self.assertEqual("foo", from_terms(String("foo")))
